local validators = require("store.validators")
local logger = require("store.logger")
local utils = require("store.utils")

---Pad or truncate a string to a fixed length with ellipsis
---@param text string String to process
---@param expected_length number Maximum length of the result
---@return string Fixed-length string, either padded with spaces or truncated with ellipsis
local function pad_or_truncate(text, expected_length)
  if type(text) ~= "string" then
    logger.error("pad_or_truncate: expected string, got " .. type(text))
    text = tostring(text or "")
  end

  if expected_length <= 0 then
    return ""
  end

  local char_count = vim.fn.strchars(text)

  if char_count == expected_length then
    return text
  end

  if char_count < expected_length then
    local spaces_needed = expected_length - char_count
    return text .. string.rep(" ", spaces_needed)
  end

  -- char_count > max_length, truncate and add ellipsis
  if expected_length == 1 then
    return "…"
  end

  local truncated = vim.fn.strcharpart(text, 0, expected_length - 1)
  return truncated .. "…"
end

---Format a list of string-length pairs into a table-like line with consistent column widths
---@param pairs table[] List of {string, number} pairs where string is content and number is column width
---@return string Formatted line with space-separated columns of fixed widths
local function format_table_line(pairs)
  if type(pairs) ~= "table" then
    logger.error("format_table_line: expected table, got " .. type(pairs))
    return ""
  end

  if #pairs == 0 then
    return ""
  end

  local columns = {}

  for i, pair in ipairs(pairs) do
    if type(pair) ~= "table" or #pair ~= 2 then
      logger.error("format_table_line: pair " .. i .. " is not a valid {string, number} pair")
      table.insert(columns, "")
    else
      local str, length = pair[1], pair[2]
      local formatted = pad_or_truncate(str, length)
      table.insert(columns, formatted)
    end
  end

  return table.concat(columns, " ")
end

local M = {}

---@class ListState
---@field win_id number|nil Window ID
---@field buf_id number|nil Buffer ID
---@field is_open boolean Window open status
---@field state string current component state - "loading", "ready", "error"
---@field items Repository[] List of repositories
---@field cursor_autocmd_id number|nil Cursor movement autocmd ID
---@field cursor_debounce_timer number|nil Cursor movement debounce timer
---@field full_name_to_rendering_line_cache {[string]: string} Cache of full name to rendering line

---@class ListStateUpdate
---@field state string
---@field items Repository[]|nil?

---@class ListConfig
---@field width number Window width
---@field height number Window height
---@field row number Window row position
---@field col number Window column position
---@field on_repo fun(repository: Repository) Callback when cursor moves over repository
---@field keymaps_applier fun(buf_id: number) Function to apply keymaps to buffer
---@field cursor_debounce_delay number Debounce delay for cursor movement in milliseconds
---@field max_lengths { full_name: number, pretty_stargazers_count: number, pretty_forks_count: number, pretty_open_issues_count: number, pretty_pushed_at: number } Maximum field lengths for table formatting
---@field list_fields string[] List of fields to display in order

---@class List
---@field config ListConfig Window configuration
---@field state ListState Component state
---@field open fun(self: List): string|nil
---@field close fun(self: List): string|nil
---@field render fun(self: List, state: ListStateUpdate): string|nil
---@field focus fun(self: List): string|nil
---@field resize fun(self: List, layout_config: {width: number, height: number, row: number, col: number}): string|nil
---@field get_window_id fun(self: List): number|nil
---@field is_valid fun(self: List): boolean
---@field update_config fun(self: List, config_updates: table): string|nil

local DEFAULT_CONFIG = {
  on_repo = function()
    vim.notify("store.nvim: on_repo callback not configured", vim.log.levels.WARN)
  end,
  keymaps_applier = function(buf_id)
    vim.notify("store.nvim: keymaps for list window not configured", vim.log.levels.WARN)
  end,
  max_lengths = {
    pretty_stargazers_count = 8,
    pretty_forks_count = 8,
    pretty_open_issues_count = 8,
    pretty_pushed_at = 27,
  },
}

local DEFAULT_STATE = {
  -- Window state
  win_id = nil,
  buf_id = nil,
  is_open = false,

  -- UI state
  state = "loading",
  items = {},

  -- Operational state
  cursor_autocmd_id = nil,
  cursor_debounce_timer = nil,
  -- Performance cache
  full_name_to_rendering_line_cache = {}, -- full_name => rendered_line map for O(1) access
}

---Validate list window configuration
---@param config ListConfig List window configuration to validate
---@return string|nil error_message Error message if validation fails, nil if valid
local function validate_config(config)
  local err = validators.should_be_table(config, "list window config must be a table")
  if err then
    return err
  end

  local width_err = validators.should_be_number(config.width, "list.width must be a number")
  if width_err then
    return width_err
  end

  local height_err = validators.should_be_number(config.height, "list.height must be a number")
  if height_err then
    return height_err
  end

  local row_err = validators.should_be_number(config.row, "list.row must be a number")
  if row_err then
    return row_err
  end

  local col_err = validators.should_be_number(config.col, "list.col must be a number")
  if col_err then
    return col_err
  end

  local callback_err = validators.should_be_function(config.on_repo, "list.on_repo must be a function")
  if callback_err then
    return callback_err
  end

  local keymaps_err = validators.should_be_function(config.keymaps_applier, "list.keymaps_applier must be a function")
  if keymaps_err then
    return keymaps_err
  end

  local debounce_err =
    validators.should_be_number(config.cursor_debounce_delay, "list.cursor_debounce_delay must be a number")
  if debounce_err then
    return debounce_err
  end

  local list_fields_err = validators.should_be_table(config.list_fields, "list.list_fields must be an array")
  if list_fields_err then
    return list_fields_err
  end

  return nil
end

---Validate list state for consistency and safety
---@param state ListStateUpdate List state to validate
---@return string|nil error_message Error message if validation fails, nil if valid
local function validate_state(state)
  local err = validators.should_be_table(state, "list state must be a table")
  if err then
    return err
  end

  -- Validate state field
  if state.state ~= nil then
    local state_err = validators.should_be_string(state.state, "list.state must be a string")
    if state_err then
      return state_err
    end

    local valid_states = { loading = true, ready = true, error = true }
    if not valid_states[state.state] then
      return "list.state must be one of 'loading', 'ready', 'error', got: " .. state.state
    end
  end

  -- Validate items field
  if state.items ~= nil then
    if type(state.items) ~= "table" then
      return "list.items must be nil or an array of repositories, got: " .. type(state.items)
    end

    for i, item in ipairs(state.items) do
      if type(item) ~= "table" then
        return "list.items[" .. i .. "] must be a repository table, got: " .. type(item)
      end
    end
  end

  -- Validate window state fields if present
  if state.win_id ~= nil then
    local win_err = validators.should_be_number(state.win_id, "list.win_id must be nil or a number")
    if win_err then
      return win_err
    end
  end

  if state.buf_id ~= nil then
    local buf_err = validators.should_be_number(state.buf_id, "list.buf_id must be nil or a number")
    if buf_err then
      return buf_err
    end
  end

  if state.is_open ~= nil then
    if type(state.is_open) ~= "boolean" then
      return "list.is_open must be nil or a boolean, got: " .. type(state.is_open)
    end
  end

  -- Validate operational state fields if present

  -- Validate cursor state fields if present
  if state.cursor_autocmd_id ~= nil then
    local autocmd_err =
      validators.should_be_number(state.cursor_autocmd_id, "list.cursor_autocmd_id must be nil or a number")
    if autocmd_err then
      return autocmd_err
    end
  end

  if state.cursor_debounce_timer ~= nil then
    local timer_err =
      validators.should_be_number(state.cursor_debounce_timer, "list.cursor_debounce_timer must be nil or a number")
    if timer_err then
      return timer_err
    end
  end

  return nil
end

local List = {}
List.__index = List

---Create a new list window instance
---@param list_config ListConfig|nil List window configuration
---@return List|nil instance List instance on success, nil on error
---@return string|nil error Error message on failure, nil on success
function M.new(list_config)
  -- Merge with defaults first
  local config = vim.tbl_deep_extend("force", DEFAULT_CONFIG, list_config or {})

  -- Validate merged configuration
  local error_msg = validate_config(config)
  if error_msg then
    return nil, "List window configuration validation failed: " .. error_msg
  end

  local instance = {
    config = config,
    state = vim.tbl_deep_extend("force", DEFAULT_STATE, {
      buf_id = utils.create_scratch_buffer(),
    }),
  }

  setmetatable(instance, List)

  -- Apply keymaps to buffer
  config.keymaps_applier(instance.state.buf_id)

<<<<<<< HEAD
  return instance
end

---Create list buffer with proper options
---@return number Buffer ID
function ListWindow:_create_buffer()
  local buf_id = vim.api.nvim_create_buf(false, true)

  local buf_opts = {
    modifiable = false,
    swapfile = false,
    buftype = "nofile",
    bufhidden = "wipe",
    buflisted = false,
    filetype = "text",
    undolevels = -1,
  }

  for option, value in pairs(buf_opts) do
    vim.api.nvim_set_option_value(option, value, { buf = buf_id })
  end

  -- Set buffer-scoped keymaps
  for lhs, callback in pairs(self.config.keymap) do
    vim.keymap.set("n", lhs, callback, {
      buffer = buf_id,
      silent = true,
      desc = "Store.nvim list window: " .. lhs,
      nowait = true,
    })
  end

  return buf_id
=======
  return instance, nil
>>>>>>> f7bd3aef
end

---Open the list window with default content
---@return string|nil error Error message on failure, nil on success
function List:open()
  if self.state.is_open then
    logger.warn("List window: open() called when window is already open")
    return nil
  end

  local window_config = {
    width = self.config.width,
    height = self.config.height,
    row = self.config.row,
    col = self.config.col,
    focusable = true,
  }

  -- Window options optimized for list display
  local window_opts = {
    cursorline = true,
    number = false,
    relativenumber = false,
    signcolumn = "no",
    foldcolumn = "0",
    colorcolumn = "",
    wrap = false,
    linebreak = false,
    sidescrolloff = 0,
  }

  local win_id, error_message = utils.create_floating_window({
    buf_id = self.state.buf_id,
    config = window_config,
    opts = window_opts,
  })
  if error_message then
    return "Cannot open list window: " .. error_message
  end

  self.state.win_id = win_id
  self.state.is_open = true

  -- Setup cursor movement callback if provided
  if self.config.on_repo then
    self:_setup_cursor_callbacks()
  end

  -- Set default content
  return self:render({ state = "loading" })
end

---Setup cursor movement callbacks with debouncing
---@return nil
function List:_setup_cursor_callbacks()
  if not self.config.on_repo then
    logger.error("List window: Cannot setup cursor callbacks - on_repo callback not provided")
    return
  end

  if not self.state.win_id then
    logger.error("List window: Cannot setup cursor callbacks - win_id is nil")
    return
  end

  -- Create autocommand for cursor movement (only CursorMoved, no insert mode)
  self.state.cursor_autocmd_id = vim.api.nvim_create_autocmd({ "CursorMoved" }, {
    buffer = self.state.buf_id,
    callback = function()
      if not self.state.win_id or not vim.api.nvim_win_is_valid(self.state.win_id) then
        return
      end

      -- Cancel existing timer
      if self.state.cursor_debounce_timer then
        vim.fn.timer_stop(self.state.cursor_debounce_timer)
        self.state.cursor_debounce_timer = nil
      end

      -- Set new timer with debounce delay
      self.state.cursor_debounce_timer = vim.fn.timer_start(self.config.cursor_debounce_delay, function()
        self.state.cursor_debounce_timer = nil
        if not self.state.win_id or not vim.api.nvim_win_is_valid(self.state.win_id) then
          return
        end

        local cursor = vim.api.nvim_win_get_cursor(self.state.win_id)
        local line_num = cursor[1]

        -- Get repository data for current line
        local repo_data = self.state.items[line_num]
        if repo_data then
          self.config.on_repo(repo_data)
        end
      end)
    end,
  })
end

---Render content for the list window
---@param state ListStateUpdate List state to render
---@return string|nil error Error message on failure, nil on success
function List:render(state)
  if type(state) ~= "table" then
    return "List window: Cannot render - state must be a table, got: " .. type(state)
  end
  if not self.state.is_open then
    return "List window: Cannot render - window not open"
  end
  if not self.state.buf_id then
    return "List window: Cannot render - invalid buffer"
  end

  -- Create new state locally by merging current state with update
  local new_state = vim.tbl_deep_extend("force", self.state, state)

  -- Validate the merged state before applying it
  local validation_error = validate_state(state)
  if validation_error then
    return "List window: Invalid state update - " .. validation_error
  end

  -- Only assign to self.state if validation passes
  self.state = new_state

  -- Only schedule the final rendering dispatch using safe self.state
  vim.schedule(function()
    if self.state.state == "loading" then
      self:_render_loading()
    elseif self.state.state == "error" then
      self:_render_error()
    else
      self:_render_ready(self.state)
    end
  end)

  return nil
end

---Focus the list window
---@return string|nil error Error message on failure, nil on success
function List:focus()
  if not self.state.is_open then
    return "List window: Cannot focus - window not open"
  end
  if not self.state.win_id or not vim.api.nvim_win_is_valid(self.state.win_id) then
    return "List window: Cannot focus - invalid window"
  end

  vim.api.nvim_set_current_win(self.state.win_id)
  return nil
end

---Resize the list window to new layout dimensions
---@param layout_config {width: number, height: number, row: number, col: number} New layout configuration
---@return string|nil error Error message if resize failed, nil if successful
function List:resize(layout_config)
  if not self.state.is_open or not self.state.win_id or not vim.api.nvim_win_is_valid(self.state.win_id) then
    return "Cannot resize list window: window not open or invalid"
  end

  local success, err = pcall(vim.api.nvim_win_set_config, self.state.win_id, {
    relative = "editor",
    width = layout_config.width,
    height = layout_config.height,
    row = layout_config.row,
    col = layout_config.col,
    style = "minimal",
    border = "rounded",
    zindex = 50,
  })

  if not success then
    return "Failed to resize list window: " .. (err or "unknown error")
  end

  -- Update internal config
  self.config.width = layout_config.width
  self.config.height = layout_config.height
  self.config.row = layout_config.row
  self.config.col = layout_config.col

  return nil
end

---Close the list window
---@return string|nil error Error message on failure, nil on success
function List:close()
  if not self.state.is_open then
    logger.warn("List window: close() called when window is not open")
    return nil
  end

  -- Clean up cursor autocmd
  if self.state.cursor_autocmd_id then
    vim.api.nvim_del_autocmd(self.state.cursor_autocmd_id)
    self.state.cursor_autocmd_id = nil
  end

  -- Cancel debounce timer
  if self.state.cursor_debounce_timer then
    vim.fn.timer_stop(self.state.cursor_debounce_timer)
    self.state.cursor_debounce_timer = nil
  end

  -- Close window
  if self.state.win_id and vim.api.nvim_win_is_valid(self.state.win_id) then
    local success, err = pcall(vim.api.nvim_win_close, self.state.win_id, true)
    if not success then
      return "Failed to close list window: " .. tostring(err)
    end
  end

  -- Reset window state (keep buffer and data)
  self.state.win_id = nil
  self.state.is_open = false

  return nil
end

---Render loading state
---@private
function List:_render_loading()
  local content_lines = { "Loading plugins..." }
  utils.set_lines(self.state.buf_id, content_lines)
end

---Render error state
---@private
function List:_render_error()
  local content_lines = { "Error occurred while loading plugins" }
  utils.set_lines(self.state.buf_id, content_lines)
end

---Calculate formatted display line for a repository
---@private
---@param repo Repository Repository to format
---@return string formatted_line Complete formatted line with padding and content
function List:_calculate_display_line(repo)
  -- Field renderer mapping
  local field_renderers = {
    full_name = function(r)
      return r.full_name
    end,
    stars = function(r)
      return "⭐" .. r.pretty_stargazers_count
    end,
    forks = function(r)
      return "🍴" .. r.pretty_forks_count
    end,
    issues = function(r)
      return "🐛" .. r.pretty_open_issues_count
    end,
    pushed_at = function(r)
      local pushed_at = r.pretty_pushed_at or "Unknown"
      return "Last updated " .. pushed_at
    end,
  }

  -- Max length mapping (with emoji prefix adjustments)
  local max_length_map = {
    full_name = self.config.max_lengths.full_name,
    stars = self.config.max_lengths.pretty_stargazers_count + 2, -- +2 for ⭐
    forks = self.config.max_lengths.pretty_forks_count + 2, -- +2 for 🍴
    issues = self.config.max_lengths.pretty_open_issues_count + 2, -- +2 for 🐛
    pushed_at = self.config.max_lengths.pretty_pushed_at,
  }

  local columns = {}
  local append_content = ""

  -- Process fields in configured order
  for _, field in ipairs(self.config.list_fields) do
    if field == "tags" then
      -- Handle tags separately (append after main content)
      if repo.tags and #repo.tags > 0 then
        local tag_parts = {}
        for _, tag in ipairs(repo.tags) do
          table.insert(tag_parts, tag)
        end
        append_content = " " .. table.concat(tag_parts, ", ")
      end
    else
      -- Handle table fields
      local renderer = field_renderers[field]
      if renderer then
        local content = renderer(repo)
        local max_length = max_length_map[field] or 20 -- Fallback length
        table.insert(columns, { content, max_length })
      else
        -- Unknown field, skip with warning
        logger.warn("Unknown field in list_fields: " .. field)
      end
    end
  end

  local main_content = format_table_line(columns)
  return main_content .. append_content
end

---Clear the display line cache
---@private
function List:_clear_cache()
  self.state.full_name_to_rendering_line_cache = {}
end

---Render ready state with repository list
---@private
---@param state ListState List state containing repository data
function List:_render_ready(state)
  -- Create content lines
  local content_lines = {}

  for i, repo in ipairs(state.items or {}) do
    -- Check cache first for O(1) access
    local cached_line = self.state.full_name_to_rendering_line_cache[repo.full_name]
    if cached_line then
      table.insert(content_lines, cached_line)
    else
      -- Cache miss - calculate and cache the line
      local formatted_line = self:_calculate_display_line(repo)
      self.state.full_name_to_rendering_line_cache[repo.full_name] = formatted_line
      table.insert(content_lines, formatted_line)
    end
  end

  utils.set_lines(self.state.buf_id, content_lines)

  -- Position cursor at first line if window is valid
  if self.state.win_id and vim.api.nvim_win_is_valid(self.state.win_id) and #content_lines > 0 then
    vim.api.nvim_win_set_cursor(self.state.win_id, { 1, 0 })

    -- Trigger initial callback if we have repository data for first line
    if self.config.on_repo and self.state.items[1] then
      self.config.on_repo(self.state.items[1])
    end
  end
end

---Get the window ID of the list component
---@return number|nil window_id Window ID if open, nil otherwise
function List:get_window_id()
  if self.state.is_open and self.state.win_id and vim.api.nvim_win_is_valid(self.state.win_id) then
    return self.state.win_id
  end
  return nil
end

---Check if the list component is in a valid state
---@return boolean is_valid True if component is valid and ready for use
function List:is_valid()
  return self.state.buf_id ~= nil
    and vim.api.nvim_buf_is_valid(self.state.buf_id)
    and (not self.state.is_open or (self.state.win_id and vim.api.nvim_win_is_valid(self.state.win_id)))
end

---Update component configuration safely
---@param config_updates table Configuration updates to apply
---@return string|nil error Error message if update failed, nil if successful
function List:update_config(config_updates)
  if type(config_updates) ~= "table" then
    return "List: config_updates must be a table, got: " .. type(config_updates)
  end

  -- Apply updates to config
  self.config = vim.tbl_deep_extend("force", self.config, config_updates)

  return nil
end

return M<|MERGE_RESOLUTION|>--- conflicted
+++ resolved
@@ -296,43 +296,7 @@
   -- Apply keymaps to buffer
   config.keymaps_applier(instance.state.buf_id)
 
-<<<<<<< HEAD
-  return instance
-end
-
----Create list buffer with proper options
----@return number Buffer ID
-function ListWindow:_create_buffer()
-  local buf_id = vim.api.nvim_create_buf(false, true)
-
-  local buf_opts = {
-    modifiable = false,
-    swapfile = false,
-    buftype = "nofile",
-    bufhidden = "wipe",
-    buflisted = false,
-    filetype = "text",
-    undolevels = -1,
-  }
-
-  for option, value in pairs(buf_opts) do
-    vim.api.nvim_set_option_value(option, value, { buf = buf_id })
-  end
-
-  -- Set buffer-scoped keymaps
-  for lhs, callback in pairs(self.config.keymap) do
-    vim.keymap.set("n", lhs, callback, {
-      buffer = buf_id,
-      silent = true,
-      desc = "Store.nvim list window: " .. lhs,
-      nowait = true,
-    })
-  end
-
-  return buf_id
-=======
   return instance, nil
->>>>>>> f7bd3aef
 end
 
 ---Open the list window with default content
